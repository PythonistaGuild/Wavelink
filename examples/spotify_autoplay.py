--- conflicted
+++ resolved
@@ -30,13 +30,8 @@
 class Bot(commands.Bot):
 
     def __init__(self) -> None:
-<<<<<<< HEAD
         intents = disnake.Intents.default()
-=======
-        intents = discord.Intents.default()
         intents.message_content = True
-
->>>>>>> 21b8819d
         super().__init__(intents=intents, command_prefix='?')
 
     async def on_ready(self) -> None:
