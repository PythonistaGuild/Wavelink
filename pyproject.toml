--- conflicted
+++ resolved
@@ -4,11 +4,9 @@
 
 [project]
 name = "wavelink"
-<<<<<<< HEAD
+
 version = "3.5.0"
-=======
-version = "3.4.2"
->>>>>>> 4adb9794
+
 authors = [
   { name="PythonistaGuild, EvieePy", email="evieepy@gmail.com" },
 ]
