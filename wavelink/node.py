"""
MIT License

Copyright (c) 2019-Current PythonistaGuild, EvieePy

Permission is hereby granted, free of charge, to any person obtaining a copy
of this software and associated documentation files (the "Software"), to deal
in the Software without restriction, including without limitation the rights
to use, copy, modify, merge, publish, distribute, sublicense, and/or sell
copies of the Software, and to permit persons to whom the Software is
furnished to do so, subject to the following conditions:

The above copyright notice and this permission notice shall be included in all
copies or substantial portions of the Software.

THE SOFTWARE IS PROVIDED "AS IS", WITHOUT WARRANTY OF ANY KIND, EXPRESS OR
IMPLIED, INCLUDING BUT NOT LIMITED TO THE WARRANTIES OF MERCHANTABILITY,
FITNESS FOR A PARTICULAR PURPOSE AND NONINFRINGEMENT. IN NO EVENT SHALL THE
AUTHORS OR COPYRIGHT HOLDERS BE LIABLE FOR ANY CLAIM, DAMAGES OR OTHER
LIABILITY, WHETHER IN AN ACTION OF CONTRACT, TORT OR OTHERWISE, ARISING FROM,
OUT OF OR IN CONNECTION WITH THE SOFTWARE OR THE USE OR OTHER DEALINGS IN THE
SOFTWARE.
"""
from __future__ import annotations

import logging
import secrets
import urllib.parse
from collections.abc import Iterable
from typing import TYPE_CHECKING, Any, Literal

import aiohttp
import discord
from discord.utils import classproperty

from . import __version__
from .enums import NodeStatus
from .exceptions import (
    AuthorizationFailedException,
    InvalidClientException,
    InvalidNodeException,
    LavalinkException,
    LavalinkLoadException,
    NodeException,
)
from .lfu import LFUCache
from .tracks import Playable, Playlist
from .websocket import Websocket

if TYPE_CHECKING:
    from .player import Player
    from .types.request import Request, UpdateSessionRequest
    from .types.response import (
        EmptyLoadedResponse,
        ErrorLoadedResponse,
        ErrorResponse,
        InfoResponse,
        PlayerResponse,
        PlaylistLoadedResponse,
        SearchLoadedResponse,
        StatsResponse,
        TrackLoadedResponse,
        UpdateResponse,
    )
    from .types.tracks import TrackPayload

    LoadedResponse = (
        TrackLoadedResponse | SearchLoadedResponse | PlaylistLoadedResponse | EmptyLoadedResponse | ErrorLoadedResponse
    )


__all__ = ("Node", "Pool")


logger: logging.Logger = logging.getLogger(__name__)


Method = Literal["GET", "POST", "PATCH", "DELETE", "PUT", "OPTIONS"]


class Node:
    """The Node represents a connection to Lavalink.

    The Node is responsible for keeping the websocket alive, resuming session, sending API requests and keeping track
    of connected all :class:`~wavelink.Player`.

    .. container:: operations

        .. describe:: node == other

            Equality check to determine whether this Node is equal to another reference of a Node.

        .. describe:: repr(node)

            The official string representation of this Node.

    Parameters
    ----------
    identifier: str | None
        A unique identifier for this Node. Could be ``None`` to generate a random one on creation.
    uri: str
        The URL/URI that wavelink will use to connect to Lavalink. Usually this is in the form of something like:
        ``http://localhost:2333`` which includes the port. But you could also provide a domain which won't require a
        port like ``https://lavalink.example.com`` or a public IP address and port like ``http://111.333.444.55:2333``.
    password: str
        The password used to connect and authorize this Node.
    session: aiohttp.ClientSession | None
        An optional :class:`aiohttp.ClientSession` used to connect this Node over websocket and REST.
        If ``None``, one will be generated for you. Defaults to ``None``.
    heartbeat: Optional[float]
        A ``float`` in seconds to ping your websocket keep alive. Usually you would not change this.
    retries: int | None
        A ``int`` of retries to attempt when connecting or reconnecting this Node. When the retries are exhausted
        the Node will be closed and cleaned-up. ``None`` will retry forever. Defaults to ``None``.
    client: :class:`discord.Client` | None
        The :class:`discord.Client` or subclasses, E.g. ``commands.Bot`` used to connect this Node. If this is *not*
        passed you must pass this to :meth:`wavelink.Pool.connect`.
    resume_timeout: Optional[int]
        The seconds this Node should configure Lavalink for resuming its current session in case of network issues.
        If this is ``0`` or below, resuming will be disabled. Defaults to ``60``.
    """

    def __init__(
        self,
        *,
        identifier: str | None = None,
        uri: str,
        password: str,
        session: aiohttp.ClientSession | None = None,
        heartbeat: float = 15.0,
        retries: int | None = None,
        client: discord.Client | None = None,
        resume_timeout: int = 60,
    ) -> None:
        self._identifier = identifier or secrets.token_urlsafe(12)
        self._uri = uri.removesuffix("/")
        self._password = password
        self._session = session or aiohttp.ClientSession()
        self._heartbeat = heartbeat
        self._retries = retries
        self._client = client
        self._resume_timeout = resume_timeout

        self._status: NodeStatus = NodeStatus.DISCONNECTED
        self._has_closed: bool = False
        self._session_id: str | None = None

        self._players: dict[int, Player] = {}
        self._total_player_count: int | None = None

        self._spotify_enabled: bool = False

        self._websocket: Websocket | None = None

    def __repr__(self) -> str:
        return f"Node(identifier={self.identifier}, uri={self.uri}, status={self.status}, players={len(self.players)})"

    def __eq__(self, other: object) -> bool:
        if not isinstance(other, Node):
            return NotImplemented

        return other.identifier == self.identifier

    @property
    def headers(self) -> dict[str, str]:
        """A property that returns the headers configured for sending API and websocket requests.

        .. warning::

            This includes your Node password. Please be vigilant when using this property.
        """
        assert self.client is not None
        assert self.client.user is not None

        data = {
            "Authorization": self.password,
            "User-Id": str(self.client.user.id),
            "Client-Name": f"Wavelink/{__version__}",
        }

        return data

    @property
    def identifier(self) -> str:
        """The unique identifier for this :class:`Node`.


        .. versionchanged:: 3.0.0

            This property was previously known as ``id``.
        """
        return self._identifier

    @property
    def uri(self) -> str:
        """The URI used to connect this :class:`Node` to Lavalink."""
        return self._uri

    @property
    def status(self) -> NodeStatus:
        """The current :class:`Node` status.

        Refer to: :class:`~wavelink.NodeStatus`
        """
        return self._status

    @property
    def players(self) -> dict[int, Player]:
        """A mapping of :attr:`discord.Guild.id` to :class:`~wavelink.Player`."""
        return self._players

    @property
    def client(self) -> discord.Client | None:
        """Returns the :class:`discord.Client` associated with this :class:`Node`.

        Could be ``None`` if it has not been set yet.


        .. versionadded:: 3.0.0
        """
        return self._client

    @property
    def password(self) -> str:
        """Returns the password used to connect this :class:`Node` to Lavalink.

        .. versionadded:: 3.0.0
        """
        return self._password

    @property
    def heartbeat(self) -> float:
        """Returns the duration in seconds that the :class:`Node` websocket should send a heartbeat.

        .. versionadded:: 3.0.0
        """
        return self._heartbeat

    @property
    def session_id(self) -> str | None:
        """Returns the Lavalink session ID. Could be None if this :class:`Node` has not connected yet.

        .. versionadded:: 3.0.0
        """
        return self._session_id

    async def _pool_closer(self) -> None:
        try:
            await self._session.close()
        except:
            pass

        if not self._has_closed:
            await self.close()

    async def close(self) -> None:
        """Method to close this Node and cleanup.

        After this method has finished, the event ``on_wavelink_node_closed`` will be fired.

        This method renders the Node websocket disconnected and disconnects all players.
        """
        disconnected: list[Player] = []

        for player in self._players.values():
            try:
                await player._destroy()
            except LavalinkException:
                pass

            disconnected.append(player)

        if self._websocket is not None:
            await self._websocket.cleanup()

        self._status = NodeStatus.DISCONNECTED
        self._session_id = None
        self._players = {}

        self._has_closed = True

        # Dispatch Node Closed Event... node, list of disconnected players
        if self.client is not None:
            self.client.dispatch("wavelink_node_closed", self, disconnected)

    async def _connect(self, *, client: discord.Client | None) -> None:
        client_ = self._client or client

        if not client_:
            raise InvalidClientException(f"Unable to connect {self!r} as you have not provided a valid discord.Client.")

        self._client = client_

        self._has_closed = False
        if not self._session or self._session.closed:
            self._session = aiohttp.ClientSession()

        websocket: Websocket = Websocket(node=self)
        self._websocket = websocket
        await websocket.connect()

    async def send(
        self, method: Method = "GET", *, path: str, data: Any | None = None, params: dict[str, Any] | None = None
    ) -> Any:
        """Method for making requests to the Lavalink node.

        .. warning::

            Usually you wouldn't use this method. Please use the built in methods of :class:`~Node`, :class:`~Pool`
            and :class:`~wavelink.Player`, unless you need to send specific plugin data to Lavalink.

            Using this method may have unwanted side effects on your players and/or nodes.

        Parameters
        ----------
        method: Optional[str]
            The method to use when making this request. Available methods are
            "GET", "POST", "PATCH", "PUT", "DELETE" and "OPTIONS". Defaults to "GET".
        path: str
            The path to make this request to. E.g. "/v4/stats".
        data: Any | None
            The optional JSON data to send along with your request to Lavalink. This should be a dict[str, Any]
            and able to be converted to JSON.
        params: Optional[dict[str, Any]]
            An optional dict of query parameters to send with your request to Lavalink. If you include your query
            parameters in the ``path`` parameter, do not pass them here as well. E.g. {"thing": 1, "other": 2}
            would equate to "?thing=1&other=2".

        Returns
        -------
        Any
            The response from Lavalink which will either be None, a str or JSON.

        Raises
        ------
        LavalinkException
            An error occurred while making this request to Lavalink.
        NodeException
            An error occured while making this request to Lavalink,
            and Lavalink was unable to send any error information.
        """
        clean_path: str = path.removesuffix("/")
        uri: str = f"{self.uri}/{clean_path}"

        if params is None:
            params = {}

        async with self._session.request(
            method=method, url=uri, params=params, json=data, headers=self.headers
        ) as resp:
            if resp.status == 204:
                return

            if resp.status >= 300:
                try:
                    exc_data: ErrorResponse = await resp.json()
                except Exception as e:
                    logger.warning(f"An error occured making a request on {self!r}: {e}")
                    raise NodeException(status=resp.status)

                raise LavalinkException(data=exc_data)

            try:
                rdata: Any = await resp.json()
            except aiohttp.ContentTypeError:
                pass
            else:
                return rdata

            try:
                body: str = await resp.text()
            except aiohttp.ClientError:
                return

            return body

    async def _fetch_players(self) -> list[PlayerResponse]:
        uri: str = f"{self.uri}/v4/sessions/{self.session_id}/players"

        async with self._session.get(url=uri, headers=self.headers) as resp:
            if resp.status == 200:
                resp_data: list[PlayerResponse] = await resp.json()
                return resp_data

            else:
                try:
                    exc_data: ErrorResponse = await resp.json()
                except Exception as e:
                    logger.warning(f"An error occured making a request on {self!r}: {e}")
                    raise NodeException(status=resp.status)

                raise LavalinkException(data=exc_data)

    async def _fetch_player(self, guild_id: int, /) -> PlayerResponse:
        uri: str = f"{self.uri}/v4/sessions/{self.session_id}/players/{guild_id}"

        async with self._session.get(url=uri, headers=self.headers) as resp:
            if resp.status == 200:
                resp_data: PlayerResponse = await resp.json()
                return resp_data

            else:
                try:
                    exc_data: ErrorResponse = await resp.json()
                except Exception as e:
                    logger.warning(f"An error occured making a request on {self!r}: {e}")
                    raise NodeException(status=resp.status)

                raise LavalinkException(data=exc_data)

    async def _update_player(self, guild_id: int, /, *, data: Request, replace: bool = False) -> PlayerResponse:
        no_replace: bool = not replace

        uri: str = f"{self.uri}/v4/sessions/{self.session_id}/players/{guild_id}?noReplace={no_replace}"

        async with self._session.patch(url=uri, json=data, headers=self.headers) as resp:
            if resp.status == 200:
                resp_data: PlayerResponse = await resp.json()
                return resp_data

            else:
                try:
                    exc_data: ErrorResponse = await resp.json()
                except Exception as e:
                    logger.warning(f"An error occured making a request on {self!r}: {e}")
                    raise NodeException(status=resp.status)

                raise LavalinkException(data=exc_data)

    async def _destroy_player(self, guild_id: int, /) -> None:
        uri: str = f"{self.uri}/v4/sessions/{self.session_id}/players/{guild_id}"

        async with self._session.delete(url=uri, headers=self.headers) as resp:
            if resp.status == 204:
                return

            try:
                exc_data: ErrorResponse = await resp.json()
            except Exception as e:
                logger.warning(f"An error occured making a request on {self!r}: {e}")
                raise NodeException(status=resp.status)

            raise LavalinkException(data=exc_data)

    async def _update_session(self, *, data: UpdateSessionRequest) -> UpdateResponse:
        uri: str = f"{self.uri}/v4/sessions/{self.session_id}"

        async with self._session.patch(url=uri, json=data, headers=self.headers) as resp:
            if resp.status == 200:
                resp_data: UpdateResponse = await resp.json()
                return resp_data

            else:
                try:
                    exc_data: ErrorResponse = await resp.json()
                except Exception as e:
                    logger.warning(f"An error occured making a request on {self!r}: {e}")
                    raise NodeException(status=resp.status)

                raise LavalinkException(data=exc_data)

    async def _fetch_tracks(self, query: str) -> LoadedResponse:
        uri: str = f"{self.uri}/v4/loadtracks?identifier={query}"

        async with self._session.get(url=uri, headers=self.headers) as resp:
            if resp.status == 200:
                resp_data: LoadedResponse = await resp.json()
                return resp_data

            else:
                try:
                    exc_data: ErrorResponse = await resp.json()
                except Exception as e:
                    logger.warning(f"An error occured making a request on {self!r}: {e}")
                    raise NodeException(status=resp.status)

                raise LavalinkException(data=exc_data)

    async def _decode_track(self) -> TrackPayload:
        ...

    async def _decode_tracks(self) -> list[TrackPayload]:
        ...

    async def _fetch_info(self) -> InfoResponse:
        uri: str = f"{self.uri}/v4/info"

        async with self._session.get(url=uri, headers=self.headers) as resp:
            if resp.status == 200:
                resp_data: InfoResponse = await resp.json()
                return resp_data

            else:
                try:
                    exc_data: ErrorResponse = await resp.json()
                except Exception as e:
                    logger.warning(f"An error occured making a request on {self!r}: {e}")
                    raise NodeException(status=resp.status)

                raise LavalinkException(data=exc_data)

    async def _fetch_stats(self) -> StatsResponse:
        uri: str = f"{self.uri}/v4/stats"

        async with self._session.get(url=uri, headers=self.headers) as resp:
            if resp.status == 200:
                resp_data: StatsResponse = await resp.json()
                return resp_data

            else:
                try:
                    exc_data: ErrorResponse = await resp.json()
                except Exception as e:
                    logger.warning(f"An error occured making a request on {self!r}: {e}")
                    raise NodeException(status=resp.status)

                raise LavalinkException(data=exc_data)

    async def _fetch_version(self) -> str:
        uri: str = f"{self.uri}/version"

        async with self._session.get(url=uri, headers=self.headers) as resp:
            if resp.status == 200:
                return await resp.text()

            try:
                exc_data: ErrorResponse = await resp.json()
            except Exception as e:
                logger.warning(f"An error occured making a request on {self!r}: {e}")
                raise NodeException(status=resp.status)

            raise LavalinkException(data=exc_data)

    def get_player(self, guild_id: int, /) -> Player | None:
        """Return a :class:`~wavelink.Player` associated with the provided :attr:`discord.Guild.id`.

        Parameters
        ----------
        guild_id: int
            The :attr:`discord.Guild.id` to retrieve a :class:`~wavelink.Player` for.

        Returns
        -------
        Optional[:class:`~wavelink.Player`]
            The Player associated with this guild ID. Could be None if no :class:`~wavelink.Player` exists
            for this guild.
        """
        return self._players.get(guild_id, None)


class Pool:
    """The wavelink Pool represents a collection of :class:`~wavelink.Node` and helper methods for searching tracks.

    To connect a :class:`~wavelink.Node` please use this Pool.

    .. note::

        All methods and attributes on this class are class level, not instance. Do not create an instance of this class.
    """

    __nodes: dict[str, Node] = {}
    __cache: LFUCache | None = None

    @classmethod
    async def connect(
        cls, *, nodes: Iterable[Node], client: discord.Client | None = None, cache_capacity: int | None = None
    ) -> dict[str, Node]:
        """Connect the provided Iterable[:class:`Node`] to Lavalink.

        Parameters
        ----------
        nodes: Iterable[:class:`Node`]
            The :class:`Node`'s to connect to Lavalink.
        client: :class:`discord.Client` | None
            The :class:`discord.Client` to use to connect the :class:`Node`. If the Node already has a client
            set, this method will **not** override it. Defaults to None.
        cache_capacity: int | None
            An optional integer of the amount of track searches to cache. This is an experimental mode.
            Passing ``None`` will disable this experiment. Defaults to ``None``.

        Returns
        -------
        dict[str, :class:`Node`]
            A mapping of :attr:`Node.identifier` to :class:`Node` associated with the :class:`Pool`.


        Raises
        ------
        AuthorizationFailedException
            The node password was incorrect.
        InvalidClientException
            The :class:`discord.Client` passed was not valid.
        NodeException
            The node failed to connect properly. Please check that your Lavalink version is version 4.


        .. versionchanged:: 3.0.0

            The ``client`` parameter is no longer required.
            Added the ``cache_capacity`` parameter.
        """
        for node in nodes:
            client_ = node.client or client

            if node.identifier in cls.__nodes:
                msg: str = f'Unable to connect {node!r} as you already have a node with identifier "{node.identifier}"'
                logger.error(msg)

                continue

            if node.status in (NodeStatus.CONNECTING, NodeStatus.CONNECTED):
                logger.error(f"Unable to connect {node!r} as it is already in a connecting or connected state.")
                continue

            try:
                await node._connect(client=client_)
            except InvalidClientException as e:
                logger.error(e)
            except AuthorizationFailedException:
                logger.error(f"Failed to authenticate {node!r} on Lavalink with the provided password.")
            except NodeException:
                logger.error(
                    f"Failed to connect to {node!r}. Check that your Lavalink major version is '4' "
                    "and that you are trying to connect to Lavalink on the correct port."
                )
            else:
                cls.__nodes[node.identifier] = node

        if cache_capacity is not None and cls.nodes:
            if cache_capacity <= 0:
                logger.warning("LFU Request cache capacity must be > 0. Not enabling cache.")

            else:
                cls.__cache = LFUCache(capacity=cache_capacity)
                logger.info("Experimental request caching has been toggled ON. To disable run Pool.toggle_cache()")

        return cls.nodes

    @classmethod
    async def reconnect(cls) -> dict[str, Node]:
        for node in cls.__nodes.values():
            if node.status is not NodeStatus.DISCONNECTED:
                continue

            try:
                await node._connect(client=None)
            except InvalidClientException as e:
                logger.error(e)
            except AuthorizationFailedException:
                logger.error(f"Failed to authenticate {node!r} on Lavalink with the provided password.")
            except NodeException:
                logger.error(
                    f"Failed to connect to {node!r}. Check that your Lavalink major version is '4' "
                    "and that you are trying to connect to Lavalink on the correct port."
                )

        return cls.nodes

    @classmethod
    async def close(cls) -> None:
        """Close and clean up all :class:`~wavelink.Node` on this Pool.

        This calls :meth:`wavelink.Node.close` on each node.


        .. versionadded:: 3.0.0
        """
        for node in cls.__nodes.values():
            await node.close()

    @classproperty
    def nodes(cls) -> dict[str, Node]:
        """A mapping of :attr:`Node.identifier` to :class:`Node` that have previously been successfully connected.


        .. versionchanged:: 3.0.0

            This property now returns a copy.
        """
        nodes = cls.__nodes.copy()
        return nodes

    @classmethod
    def get_node(cls, identifier: str | None = None, /) -> Node:
        """Retrieve a :class:`Node` from the :class:`Pool` with the given identifier.

        If no identifier is provided, this method returns the ``best`` node.

        Parameters
        ----------
        identifier: str | None
            An optional identifier to retrieve a :class:`Node`.

        Raises
        ------
        InvalidNodeException
            Raised when a Node can not be found, or no :class:`Node` exists on the :class:`Pool`.


        .. versionchanged:: 3.0.0

            The ``id`` parameter was changed to ``identifier`` and is positional only.
        """
        if identifier:
            if identifier not in cls.__nodes:
                raise InvalidNodeException(f'A Node with the identifier "{identifier}" does not exist.')

            return cls.__nodes[identifier]

        nodes: list[Node] = [n for n in cls.__nodes.values() if n.status is NodeStatus.CONNECTED]
        if not nodes:
            raise InvalidNodeException("No nodes are currently assigned to the wavelink.Pool in a CONNECTED state.")

        return sorted(nodes, key=lambda n: n._total_player_count or len(n.players))[0]

    @classmethod
    async def fetch_tracks(cls, query: str, /) -> list[Playable] | Playlist:
        """Search for a list of :class:`~wavelink.Playable` or a :class:`~wavelink.Playlist`, with the given query.

        Parameters
        ----------
        query: str
            The query to search tracks for. If this is not a URL based search you should provide the appropriate search
            prefix, e.g. "ytsearch:Rick Roll"

        Returns
        -------
        list[Playable] | Playlist
            A list of :class:`~wavelink.Playable` or a :class:`~wavelink.Playlist`
            based on your search ``query``. Could be an empty list, if no tracks were found.

        Raises
        ------
        LavalinkLoadException
            Exception raised when Lavalink fails to load results based on your query.


        .. versionchanged:: 3.0.0

            This method was previously known as both ``.get_tracks`` and ``.get_playlist``. This method now searches
            for both :class:`~wavelink.Playable` and :class:`~wavelink.Playlist` and returns the appropriate type,
            or an empty list if no results were found.

            This method no longer accepts the ``cls`` parameter.
        """
<<<<<<< HEAD
        # TODO: Documentation Extension for `.. positional-only::` marker.
        encoded_query: str = urllib.parse.quote(query)
=======
        encoded_query: str = cast(str, urllib.parse.quote(query))  # type: ignore
>>>>>>> 0698616b

        if cls.__cache is not None:
            potential: list[Playable] | Playlist = cls.__cache.get(encoded_query, None)

            if potential:
                return potential

        node: Node = cls.get_node()
        resp: LoadedResponse = await node._fetch_tracks(encoded_query)

        if resp["loadType"] == "track":
            track = Playable(data=resp["data"])

            if cls.__cache is not None and not track.is_stream:
                cls.__cache.put(encoded_query, [track])

            return [track]

        elif resp["loadType"] == "search":
            tracks = [Playable(data=tdata) for tdata in resp["data"]]

            if cls.__cache is not None:
                cls.__cache.put(encoded_query, tracks)

            return tracks

        if resp["loadType"] == "playlist":
            playlist: Playlist = Playlist(data=resp["data"])

            if cls.__cache is not None:
                cls.__cache.put(encoded_query, playlist)

            return playlist

        elif resp["loadType"] == "empty":
            return []

        elif resp["loadType"] == "error":
            raise LavalinkLoadException(data=resp["data"])

        else:
            return []

    @classmethod
    def cache(cls, capacity: int | None | bool = None) -> None:
        if capacity in (None, False) or capacity <= 0:
            cls.__cache = None
            return

        if not isinstance(capacity, int):  # type: ignore
            raise ValueError("The LFU cache expects an integer, None or bool.")

        cls.__cache = LFUCache(capacity=capacity)

    @classmethod
    def has_cache(cls) -> bool:
        return cls.__cache is not None<|MERGE_RESOLUTION|>--- conflicted
+++ resolved
@@ -743,12 +743,9 @@
 
             This method no longer accepts the ``cls`` parameter.
         """
-<<<<<<< HEAD
+
         # TODO: Documentation Extension for `.. positional-only::` marker.
         encoded_query: str = urllib.parse.quote(query)
-=======
-        encoded_query: str = cast(str, urllib.parse.quote(query))  # type: ignore
->>>>>>> 0698616b
 
         if cls.__cache is not None:
             potential: list[Playable] | Playlist = cls.__cache.get(encoded_query, None)
