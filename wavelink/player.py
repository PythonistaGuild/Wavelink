--- conflicted
+++ resolved
@@ -63,21 +63,18 @@
 class Player(disnake.VoiceProtocol):
     """Wavelink Player class.
 
-<<<<<<< HEAD
-    This class is used as a :class:`disnake.VoiceProtocol` and inherits all its members.
-=======
-    This class is used as a :class:`~discord.VoiceProtocol` and inherits all its members.
-
-    You must pass this class to :meth:`discord.VoiceChannel.connect` with ``cls=...``. This ensures the player is
-    set up correctly and put into the discord.py voice client cache.
+    This class is used as a :class:`~disnake.VoiceProtocol` and inherits all its members.
+
+    You must pass this class to :meth:`disnake.VoiceChannel.connect` with ``cls=...``. This ensures the player is
+    set up correctly and put into the disnake voice client cache.
 
     You **can** make an instance of this class *before* passing it to
-    :meth:`discord.VoiceChannel.connect` with ``cls=...``, but you **must** still pass it.
+    :meth:`disnake.VoiceChannel.connect` with ``cls=...``, but you **must** still pass it.
 
     Once you have connected this class you do not need to store it anywhere as it will be stored on the
-    :class:`~wavelink.Node` and in the discord.py voice client cache. Meaning you can access this player where you
-    have access to a :class:`~wavelink.NodePool`, the specific :class:`~wavelink.Node` or a :class:`~discord.Guild`
-    including in :class:`~discord.ext.commands.Context` and :class:`~discord.Interaction`.
+    :class:`~wavelink.Node` and in the disnake voice client cache. Meaning you can access this player where you
+    have access to a :class:`~wavelink.NodePool`, the specific :class:`~wavelink.Node` or a :class:`~disnake.Guild`
+    including in :class:`~disnake.ext.commands.Context` and :class:`~disnake.Interaction`.
 
     Examples
     --------
@@ -89,7 +86,6 @@
 
         # Retrieve the player later...
         player: wavelink.Player = ctx.guild.voice_client
->>>>>>> 21b8819d
 
 
     .. note::
@@ -108,15 +104,9 @@
 
     Attributes
     ----------
-<<<<<<< HEAD
     client: :class:disnake.Client`
         The disnake Client or Bot associated with this Player.
     channel: :class:`disnake.VoiceChannel`
-=======
-    client: :class:`discord.Client`
-        The discord Client or Bot associated with this Player.
-    channel: :class:`discord.VoiceChannel`
->>>>>>> 21b8819d
         The channel this player is currently connected to.
     nodes: list[:class:`node.Node`]
         The list of Nodes this player is currently using.
@@ -325,14 +315,10 @@
 
     @property
     def ping(self) -> int:
-<<<<<<< HEAD
-        """The ping to the disnake endpoint in milliseconds."""
-=======
         """The ping to the discord endpoint in milliseconds.
 
         .. versionadded:: 2.0
         """
->>>>>>> 21b8819d
         return self._ping
 
     @property
